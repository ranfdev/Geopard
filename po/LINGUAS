--- conflicted
+++ resolved
@@ -1,8 +1,5 @@
 bg
 fr
 ru
-<<<<<<< HEAD
 pt_BR
-=======
-it
->>>>>>> 339d8ef0
+it