use std::cell::RefCell;
use std::hash::{Hash, Hasher};
use std::marker::PhantomData;

use adw::prelude::*;
use adw::subclass::application_window::AdwApplicationWindowImpl;
use anyhow::Context;
use config::{APP_ID, BUGTRACKER_URL, DONATIONS_URL, PROJECT_URL, REPO_URL};
use futures::prelude::*;
use glib::{clone, Properties};
use gtk::subclass::prelude::*;
use gtk::{gdk, gio, glib, CompositeTemplate, TemplateChild};
use log::{error, info, warn};
use url::Url;

use crate::common::{bookmarks_url, glibctx, BOOKMARK_FILE_PATH};
use crate::session_provider::SessionProvider;
use crate::widgets::tab::{HistoryItem, HistoryStatus, Tab};
use crate::{build_config, config, self_action};

const ZOOM_CHANGE_FACTOR: f64 = 1.15;
const ZOOM_MAX_FACTOR: f64 = 5.0;

#[derive(Debug, Clone, Default)]
pub(crate) struct Zoom {
    value: f64,
    provider: gtk::CssProvider,
}

#[derive(Debug, Clone)]
pub struct AppSettings(gio::Settings);
impl Default for AppSettings {
    fn default() -> Self {
        AppSettings(gio::Settings::new(APP_ID))
    }
}

pub mod imp {

    use super::*;
    #[derive(Debug, Default, Properties, CompositeTemplate)]
    #[template(resource = "/com/ranfdev/Geopard/ui/window.ui")]
    #[properties(wrapper_type = super::Window)]
    pub struct Window {
        #[template_child]
        pub(crate) session_provider: TemplateChild<SessionProvider>,
        #[template_child]
        pub(crate) toast_overlay: TemplateChild<adw::ToastOverlay>,
        #[template_child]
        pub(crate) url_bar: TemplateChild<gtk::SearchEntry>,
        #[template_child]
        pub(crate) url_status: TemplateChild<gtk::Label>,
        #[template_child]
        pub(crate) url_status_box: TemplateChild<gtk::Box>,
        #[template_child]
        pub(crate) previous: TemplateChild<gtk::Button>,
        #[template_child]
        pub(crate) previous_popover: TemplateChild<gtk::Popover>,
        #[template_child]
        pub(crate) next: TemplateChild<gtk::Button>,
        #[template_child]
        pub(crate) next_popover: TemplateChild<gtk::Popover>,
        #[template_child]
        pub(crate) progress_bar: TemplateChild<gtk::ProgressBar>,
        #[template_child]
        pub(crate) tab_view: TemplateChild<adw::TabView>,
        #[template_child]
        pub(crate) tab_overview: TemplateChild<adw::TabOverview>,
        #[template_child]
        pub(crate) tab_bar: TemplateChild<adw::TabBar>,
        #[template_child]
        pub(crate) tab_bar_revealer: TemplateChild<gtk::Revealer>,
        #[template_child]
        pub(crate) main_menu_button: TemplateChild<gtk::MenuButton>,
        pub(crate) config: RefCell<config::Config>,
        pub(crate) progress_animation: RefCell<Option<adw::SpringAnimation>>,
        pub(crate) binded_tab_properties: RefCell<Vec<glib::Binding>>,
        #[property(get, set)]
        pub(crate) url: RefCell<String>,
        #[property(get = Self::progress_animated, set = Self::set_progress_animated)]
        pub(crate) progress: PhantomData<f64>,
        pub(crate) scroll_ctrl: gtk::EventControllerScroll,
        pub(crate) mouse_prev_next_ctrl: gtk::GestureClick,
        pub(crate) action_previous: RefCell<Option<gio::SimpleAction>>,
        pub(crate) action_next: RefCell<Option<gio::SimpleAction>>,
        pub(crate) style_provider: RefCell<gtk::CssProvider>,
        #[property(get, set = Self::set_zoom, type = f64, member = value)]
        pub(crate) zoom: RefCell<Zoom>,
        pub(crate) settings: AppSettings,
    }

    impl Window {
        fn progress_animated(&self) -> f64 {
            self.progress_animation
                .borrow()
                .as_ref()
                .map(|a| a.value_to())
                .unwrap_or(0.0)
        }
        fn set_progress_animated(&self, progress: f64) {
            if let Some(animation) = self.progress_animation.borrow().as_ref() {
                animation.pause()
            }
            if progress == 0.0 {
                self.progress_bar.set_fraction(0.0);
                return;
            }
            let progress_bar = self.progress_bar.clone();
            let animation = adw::SpringAnimation::new(
                &*self.progress_bar,
                self.progress_bar.fraction(),
                progress,
                adw::SpringParams::new(1.0, 1.0, 100.0),
                adw::CallbackAnimationTarget::new(move |v| {
                    progress_bar.set_fraction(v);
                    progress_bar.set_opacity(1.0 - v);
                }),
            );
            animation.play();
            self.progress_animation.replace(Some(animation));
        }
        fn set_zoom(&self, v: f64) {
            let Zoom { value, provider } = &mut *self.zoom.borrow_mut();
            *value = v.clamp(1.0 / ZOOM_MAX_FACTOR, ZOOM_MAX_FACTOR);
            provider.load_from_string(&format!(
                "textview {{
                        font-size: {}rem;
                    }}",
                value
            ));
        }
    }

    #[glib::object_subclass]
    impl ObjectSubclass for Window {
        const NAME: &'static str = "GeopardWindow";
        type Type = super::Window;
        type ParentType = adw::ApplicationWindow;

        fn class_init(klass: &mut Self::Class) {
            Self::bind_template(klass);
        }

        fn instance_init(obj: &glib::subclass::InitializingObject<Self>) {
            obj.init_template();
        }
    }

    impl ObjectImpl for Window {
        fn properties() -> &'static [glib::ParamSpec] {
            Self::derived_properties()
        }

        fn set_property(&self, id: usize, value: &glib::Value, pspec: &glib::ParamSpec) {
            Self::derived_set_property(self, id, value, pspec)
        }

        fn property(&self, id: usize, pspec: &glib::ParamSpec) -> glib::Value {
            Self::derived_property(self, id, pspec)
        }
    }
    impl WidgetImpl for Window {}
    impl WindowImpl for Window {}
    impl ApplicationWindowImpl for Window {}
    impl AdwApplicationWindowImpl for Window {}
}
glib::wrapper! {
    pub struct Window(ObjectSubclass<imp::Window>)
    @extends adw::ApplicationWindow, gtk::Window, gtk::Widget,
    @implements gio::ActionMap, gio::ActionGroup;
}

impl Window {
    pub fn new(app: &adw::Application, config: config::Config) -> Self {
        let this: Self = glib::Object::builder::<Self>()
            .property("application", app)
            .build();
        let imp = this.imp();
        imp.config.replace(config);
        imp.zoom.borrow_mut().value = 1.0;

        this.setup_css_providers();
        this.setup_history_buttons();
        this.setup_settings();
        this.setup_zoom_popover_item();
        this.setup_actions();
        this.setup_signals();

        this
    }
    fn setup_settings(&self) {
        let imp = self.imp();
        imp.settings.0.bind("zoom", self, "zoom").build();
    }
    fn setup_css_providers(&self) {
        let imp = self.imp();
        gtk::style_context_add_provider_for_display(
            &gdk::Display::default().unwrap(),
            &*imp.style_provider.borrow(),
            gtk::STYLE_PROVIDER_PRIORITY_APPLICATION,
        );

        gtk::style_context_add_provider_for_display(
            &gdk::Display::default().unwrap(),
            &imp.zoom.borrow().provider,
            gtk::STYLE_PROVIDER_PRIORITY_APPLICATION,
        );
    }
    fn setup_actions(&self) {
        let imp = self.imp();

        let action_previous = self_action!(self, "previous", previous);
        let action_next = self_action!(self, "next", next);
        imp.action_previous.borrow_mut().replace(action_previous);
        imp.action_next.borrow_mut().replace(action_next);

        self_action!(self, "reload", reload);
        self_action!(self, "new-tab", new_tab);
        self_action!(self, "new-empty-tab", new_empty_tab);
        self_action!(self, "show-bookmarks", show_bookmarks);
        self_action!(self, "bookmark-current", bookmark_current);
        self_action!(self, "close-tab", close_tab);
        self_action!(self, "focus-url-bar", focus_url_bar);
        self_action!(self, "shortcuts", present_shortcuts);
        self_action!(self, "about", present_about);
        self_action!(self, "focus-previous-tab", focus_previous_tab);
        self_action!(self, "focus-next-tab", focus_next_tab);
        self_action!(self, "zoom-in", zoom_in);
        self_action!(self, "zoom-out", zoom_out);
        self_action!(self, "reset-zoom", reset_zoom);
        self_action!(self, "open-overview", open_overview);

        let act_open_page = gio::SimpleAction::new("open-omni", Some(glib::VariantTy::STRING));
        act_open_page.connect_activate(
            clone!(#[weak(rename_to = this)] self, move |_,v| this.open_omni(v.unwrap().get::<String>().unwrap().as_str())),
        );
        self.add_action(&act_open_page);

        let act_open_url = gio::SimpleAction::new("open-url", Some(glib::VariantTy::STRING));
        act_open_url.connect_activate(
            clone!(#[weak(rename_to = this)] self, move |_,v| this.open_url_str(v.unwrap().get::<String>().unwrap().as_str())),
        );
        self.add_action(&act_open_url);

        let act_open_in_new_tab =
            gio::SimpleAction::new("open-in-new-tab", Some(glib::VariantTy::STRING));
        act_open_in_new_tab.connect_activate(
            clone!(#[weak(rename_to = this)] self, move |_,v| this.open_in_new_tab(v.unwrap().get::<String>().unwrap().as_str())),
        );
        self.add_action(&act_open_in_new_tab);

        let act_set_clipboard =
            gio::SimpleAction::new("set-clipboard", Some(glib::VariantTy::STRING));
        act_set_clipboard.connect_activate(clone!(#[weak(rename_to = this)] self, move |_,v| {
            this.set_clipboard(v.unwrap().get::<String>().unwrap().as_str());
            this.imp().toast_overlay.add_toast(adw::Toast::new("Copied to clipboard"));
        }));
        self.add_action(&act_set_clipboard);
    }
    fn setup_signals(&self) {
        let imp = self.imp();

        self.add_controller(imp.scroll_ctrl.clone());
        self.add_controller(imp.mouse_prev_next_ctrl.clone());
        imp.scroll_ctrl
            .set_propagation_phase(gtk::PropagationPhase::Capture);
        imp.scroll_ctrl
            .set_flags(gtk::EventControllerScrollFlags::VERTICAL);
        imp.scroll_ctrl.connect_scroll(
            clone!(#[weak(rename_to = this)] self, #[upgrade_or_panic]
            move |ctrl, _, y| {
                let up = y < 0.0;
                if let Some(gdk::ModifierType::CONTROL_MASK) = ctrl.current_event().map(|e| e.modifier_state()) {
                    if up {
                      this.zoom_in();
                    } else {
                      this.zoom_out();
                    }
                    glib::signal::Propagation::Stop
                } else {
                    glib::signal::Propagation::Proceed
                }
            }),
        );
        imp.mouse_prev_next_ctrl.set_button(0);
        imp.mouse_prev_next_ctrl.connect_pressed(
            clone!(#[weak(rename_to = this)] self, move |ctrl, _, _, _| {
                match ctrl.current_button() {
                    8 => {
                        this.previous();
                    },
                    9 => {
                        this.next();
                    },
                    _ => {},
                }
            }),
        );

        self.connect_local(
            "notify::url",
            false,
            clone!(#[weak(rename_to = this)] self, #[upgrade_or_default]
            move |_| {
                this.update_domain_color();

                let bar = &this.imp().url_bar;

                if bar.focus_child().is_none() {
                    bar.set_text(&this.url());
                }

                None
            }),
        );

        imp.tab_view.connect_selected_page_notify(
            clone!(#[weak(rename_to = this)] self, move |tab_view| {
              this.page_switched(tab_view);
            }),
        );
        imp.tab_view.connect_close_page(
            clone!(#[weak(rename_to = this)] self,
            #[upgrade_or_panic]
            move |tab_view, page| {
                tab_view.close_page_finish(page, !page.is_pinned());

                if tab_view.n_pages() == 0 {
                    this.close();
                };

                glib::Propagation::Proceed
            }),
        );
        imp.tab_overview.connect_create_tab(
            clone!(#[weak(rename_to = this)] self,
            #[upgrade_or_panic]
            move |_| {
              this.new_tab();
              this.imp().tab_view.selected_page().unwrap()
            }),
        );

        imp.url_bar
            .connect_activate(clone!(#[weak(rename_to = this)] self, move |_sq| {
                this.open_omni(this.imp().url_bar.text().as_str());
            }));

        adw::StyleManager::default().connect_dark_notify(
            clone!(#[weak(rename_to = this)] self, move |_| {
                this.update_domain_color()
            }),
        );

        let ctrl = gtk::EventControllerMotion::new();
        let url_status_box_clone = imp.url_status_box.clone();
        ctrl.connect_motion(move |_, _, _| {
            url_status_box_clone.set_visible(false);
        });
        imp.url_status_box.add_controller(ctrl);

        let ctrl = gtk::EventControllerKey::new();
        ctrl.set_propagation_limit(gtk::PropagationLimit::None);
        ctrl.set_propagation_phase(gtk::PropagationPhase::Capture);

        ctrl.connect_key_pressed(
            clone!(#[weak(rename_to = this)] self, #[upgrade_or_panic]
            move |_, key, _, modif| {
              let action = match (modif.contains(gdk::ModifierType::CONTROL_MASK), key) {
                (true, gdk::Key::ISO_Left_Tab) => Some("win.focus-previous-tab"),
                (true, gdk::Key::Tab) => Some("win.focus-next-tab"),
                _ => None,
              };
              action
                  .map(|a| WidgetExt::activate_action(&this, a, None))
                  .map(|_| glib::signal::Propagation::Stop)
                  .unwrap_or(glib::signal::Propagation::Proceed)
            }),
        );
        self.add_controller(ctrl);

        let drop_target = gtk::DropTarget::builder()
            .name("file-drop-target")
            .actions(gdk::DragAction::COPY)
            .formats(&gdk::ContentFormats::for_type(gdk::FileList::static_type()))
            .propagation_phase(gtk::PropagationPhase::Capture)
            .build();

        drop_target.connect_drop(
            clone!(#[weak(rename_to = this)] self, #[upgrade_or_panic]
            move |_, value, _, _| {
                    if let Ok(files) = value.get::<gdk::FileList>() {
                        for f in files.files() {
                            this.open_in_new_tab(&format!("file://{}", f.path().unwrap().to_str().unwrap()));
                        }
                    }
                    false
                }
            ),
        );

        self.add_controller(drop_target);
    }
    fn setup_zoom_popover_item(&self) {
        let imp = self.imp();

        let menu_popover: gtk::PopoverMenu =
            imp.main_menu_button.popover().unwrap().downcast().unwrap();

        let zoom_box = gtk::Box::builder()
            .spacing(12)
            .margin_start(18)
            .margin_end(18)
            .build();

        zoom_box.append(
            &gtk::Button::builder()
                .icon_name("zoom-out-symbolic")
                .action_name("win.zoom-out")
                .tooltip_text("Zoom out")
                .css_classes(vec!["flat", "circular"])
                .build(),
        );

        let value_btn = gtk::Button::with_label("100%");
        value_btn.set_hexpand(true);
        self.bind_property("zoom", &value_btn, "label")
            .flags(glib::BindingFlags::SYNC_CREATE)
            .transform_to(|_, zoom: f64| Some(format!("{:3}%", (zoom * 100.0) as usize).to_value()))
            .build();
        value_btn.set_tooltip_text(Some("Reset zoom level"));
        value_btn.set_action_name(Some("win.reset-zoom"));
        value_btn.add_css_class("flat");
        value_btn.add_css_class("body");
        value_btn.add_css_class("numeric");

        zoom_box.append(&value_btn);
        zoom_box.append(
            &gtk::Button::builder()
                .icon_name("zoom-in-symbolic")
                .tooltip_text("Zoom in")
                .css_classes(vec!["flat", "circular"])
                .action_name("win.zoom-in")
                .build(),
        );
        menu_popover.add_child(&zoom_box, "zoom");
    }
    fn setup_history_button<
        F: for<'a> Fn(
                &'a [HistoryItem],
                usize,
            ) -> Box<dyn Iterator<Item = (isize, &'a HistoryItem)> + 'a>
            + 'static,
    >(
        &self,
        p: gtk::Popover,
        btn: gtk::Button,
        f: F,
    ) {
        let ctrl = gtk::GestureClick::builder().button(3).build();

        let this = self.downgrade();
        ctrl.connect_pressed(move |_, _, _, _| {
            let this = this.upgrade().unwrap();
            let tab = this.current_tab();
            let items = tab.history_items();
            let items = f(&items, tab.history_status().current);
            let b = gtk::Box::new(gtk::Orientation::Vertical, 0);
            for (offset, item) in items {
                let label = gtk::Label::new(Some(item.url.as_str()));
                label.add_css_class("body");
                label.set_xalign(0.0);
                let btn = gtk::Button::new();
                btn.set_child(Some(&label));
                btn.add_css_class("flat");
                let t = tab.clone();
                let p = p.clone();
                btn.connect_clicked(move |_| {
                    t.move_in_history(offset);
                    p.popdown();
                });

                b.append(&btn);
            }

            p.set_child(Some(&b));
            p.popup();
        });
        btn.add_controller(ctrl);
    }
    fn setup_history_buttons(&self) {
        let imp = self.imp();

        self.setup_history_button(
            imp.previous_popover.clone(),
            imp.previous.clone(),
            |items, i| {
                Box::new(
                    items[..i]
                        .iter()
                        .rev()
                        .enumerate()
                        .map(|(i, x)| (-(i as isize) - 1, x)),
                )
            },
        );
        self.setup_history_button(imp.next_popover.clone(), imp.next.clone(), |items, i| {
            Box::new(
                items[i + 1..]
                    .iter()
                    .enumerate()
                    .map(|(i, x)| (i as isize + 1, x)),
            )
        });
    }
    fn add_tab(&self) -> adw::TabPage {
        let imp = self.imp();
        let tab = Tab::new(imp.config.borrow().clone());
        let page = imp.tab_view.append(&tab);
        tab.bind_property("title", &page, "title").build();
        page
    }
    fn page_switched(&self, tab_view: &adw::TabView) {
        let imp = self.imp();
        let mut btp = imp.binded_tab_properties.borrow_mut();

        // Unset the focus from the url_bar
        if let Some(r) = tab_view.root() {
            r.set_focus(None::<&gtk::Widget>)
        }

        if let Some(page) = tab_view.selected_page() {
            let tab = self.inner_tab(&page);

            btp.drain(0..).for_each(|binding| binding.unbind());
            btp.extend([
                tab.bind_property("url", self, "url")
                    .flags(glib::BindingFlags::SYNC_CREATE)
                    .build(),
                tab.bind_property("progress", self, "progress")
                    .flags(glib::BindingFlags::SYNC_CREATE)
                    .build(),
                tab.bind_property(
                    "history-status",
                    imp.action_next.borrow().as_ref().unwrap(),
                    "enabled",
                )
                .flags(glib::BindingFlags::SYNC_CREATE)
                .transform_to(|_, v: HistoryStatus| {
                    let res = v.current + 1 < v.available;
                    Some(res.to_value())
                })
                .build(),
                tab.bind_property(
                    "history-status",
                    imp.action_previous.borrow().as_ref().unwrap(),
                    "enabled",
                )
                .flags(glib::BindingFlags::SYNC_CREATE)
                .transform_to(|_, v: HistoryStatus| {
                    let res = v.available >= 1 && v.current > 0;
                    Some(res.to_value())
                })
                .build(),
                tab.bind_property("hover-url", &*imp.url_status, "label")
                    .build(),
                tab.bind_property("hover-url", &*imp.url_status_box, "visible")
                    .transform_to(|_, v: &str| Some((!v.is_empty()).to_value()))
                    .build(),
            ]);
        };
    }
    fn new_tab(&self) {
        self.show_bookmarks();
        self.focus_url_bar();
    }
    fn new_empty_tab(&self) {
        let imp = self.imp();
        let p = self.add_tab();
        imp.tab_view.set_selected_page(&p);
        self.focus_url_bar();
    }
    fn show_bookmarks(&self) {
        let imp = self.imp();
        let p = self.add_tab();
        imp.tab_view.set_selected_page(&p);
        self.inner_tab(&p).spawn_open_url(bookmarks_url());
    }
    fn close_tab(&self) {
        let imp = self.imp();
        imp.tab_view
            .close_page(&imp.tab_view.page(&self.current_tab()));
    }

    fn focus_url_bar(&self) {
        self.imp().url_bar.grab_focus();
    }

    async fn append_bookmark(url: &str) -> anyhow::Result<()> {
        let mut file = async_fs::OpenOptions::new()
            .write(true)
            .append(true)
            .open(&*BOOKMARK_FILE_PATH)
            .await
            .context("Opening bookmark.gemini")?;

        let line_to_write = format!("=> {}\n", url);
        file.write_all(line_to_write.as_bytes())
            .await
            .context("Writing url to favourite.gemini")?;

        file.flush().await?;
        Ok(())
    }
    fn current_tab(&self) -> Tab {
        let imp = self.imp();
        imp.tab_view
            .selected_page()
            .unwrap()
            .child()
            .downcast()
            .unwrap()
    }
    fn previous(&self) {
        self.current_tab().previous();
    }
    fn next(&self) {
        self.current_tab().next();
    }
    fn reload(&self) {
        self.current_tab().reload();
    }
    fn bookmark_current(&self) {
        let imp = self.imp();
        let url = imp.url_bar.text().to_string();

        glibctx().spawn_local(clone!(#[weak] imp, async move {
            match Self::append_bookmark(&url).await {
                Ok(_) => {
                    info!("{} saved to bookmarks", url);
                    imp.toast_overlay.add_toast(adw::Toast::new("Page added to bookmarks"));
                },
                Err(e) => {
                    error!("{}", e);
                    imp.toast_overlay.add_toast(adw::Toast::new("Failed to bookmark this page"));
                },
            }
        }));
    }
    fn open_omni(&self, v: &str) {
        let url = Url::parse(v).or_else(|_| {
            if v.contains('.') && v.split('.').all(|s| s.chars().all(char::is_alphanumeric)) {
                Url::parse(&format!("gemini://{}", v))
            } else {
                Url::parse(&format!("gemini://tlgs.one/search?{}", v))
            }
        });
        match url {
            Ok(url) => self.current_tab().spawn_open_url(url),
            Err(e) => error!("Failed to open from omni bar: {}", e),
        }
    }
    fn open_url_str(&self, v: &str) {
        let url = Url::parse(v);
        match url {
            Ok(url) => self.current_tab().spawn_open_url(url),
            Err(e) => error!("Failed to parse url: {:?}", e),
        }
    }
    fn open_in_new_tab(&self, v: &str) {
        let w = self.add_tab();
        let url = Url::parse(v);
        match url {
            Ok(url) => self.inner_tab(&w).spawn_open_url(url),
            Err(e) => error!("Failed to parse url: {:?}", e),
        }
    }
    fn set_clipboard(&self, v: &str) {
        gdk::Display::default().unwrap().clipboard().set_text(v);
    }
    fn inner_tab(&self, tab: &adw::TabPage) -> Tab {
        tab.child().downcast().unwrap()
    }
    fn try_update_domain_color(&self) -> anyhow::Result<()> {
        let imp = self.imp();
        let config = imp.config.borrow().clone();

        if !config.colors {
            return Ok(());
        }

        let color_source = {
            let url = imp.url.borrow();
            let parsed_url = Url::parse(&url);
            let domain = parsed_url.as_ref().map(|u| u.domain()).ok().flatten();
            domain.unwrap_or(&url).to_string()
        };
        let hash = {
            let mut s = std::collections::hash_map::DefaultHasher::new();
            color_source.hash(&mut s);
            s.finish()
        };
        let hue = hash % 360;
        let stylesheet = if adw::StyleManager::default().is_dark() {
            format!(
                "
                    @define-color view_bg_color hsl({hue}, 20%, 8%);
                    @define-color view_fg_color hsl({hue}, 100%, 98%);
                    @define-color window_bg_color hsl({hue}, 20%, 8%);
                    @define-color window_fg_color hsl({hue}, 100%, 98%);
                    @define-color headerbar_bg_color hsl({hue}, 80%, 10%);
                    @define-color headerbar_fg_color hsl({hue}, 100%, 98%);
                "
            )
        } else {
            format!(
                "
                    @define-color view_bg_color hsl({hue}, 100%, 99%);
                    @define-color view_fg_color hsl({hue}, 100%, 12%);
                    @define-color window_bg_color hsl({hue}, 100%, 99%);
                    @define-color window_fg_color hsl({hue}, 100%, 12%);
                    @define-color headerbar_bg_color hsl({hue}, 100%, 96%);
                    @define-color headerbar_fg_color hsl({hue}, 100%, 12%);
                    "
            )
        };

        imp.style_provider.borrow().load_from_string(&stylesheet);

        Ok(())
    }
    fn update_domain_color(&self) {
        if let Err(e) = self.try_update_domain_color() {
            warn!("Error setting custom domain color: {}", e);
        }
    }

    fn present_shortcuts(&self) {
        gtk::Builder::from_resource("/com/ranfdev/Geopard/ui/shortcuts.ui");
    }
    fn present_about(&self) {
        let about = adw::AboutDialog::builder()
            .application_icon(build_config::APP_ID)
            .application_name("Geopard")
            .developer_name("ranfdev")
            .developers(vec![
                "ranfdev https://github.com/ranfdev",
                "tfuxu https://github.com/tfuxu",
            ])
            .license_type(gtk::License::Gpl30)
            .version(build_config::VERSION)
            .copyright("Copyright © 2022-2024 ranfdev")
            .issue_url(BUGTRACKER_URL)
            .website(PROJECT_URL)
            .build();
<<<<<<< HEAD
        about.add_link("Source Code", REPO_URL);
        about.add_link("Donate 💝", DONATIONS_URL);
        about.present(self);
=======
        about.add_link("Donate 💝", "https://github.com/sponsors/ranfdev");
        about.present(Some(self));
>>>>>>> 7b996f7a
    }

    fn focus_next_tab(&self) {
        let imp = self.imp();
        imp.tab_view.select_next_page();
    }
    fn focus_previous_tab(&self) {
        let imp = self.imp();
        imp.tab_view.select_previous_page();
    }

    fn zoom_in(&self) {
        self.set_zoom(self.zoom() * ZOOM_CHANGE_FACTOR);
    }
    fn zoom_out(&self) {
        self.set_zoom(self.zoom() * 1.0 / ZOOM_CHANGE_FACTOR);
    }
    fn reset_zoom(&self) {
        self.set_zoom(1.0);
    }
    fn open_overview(&self) {
        self.imp().tab_overview.set_open(true);
    }
}<|MERGE_RESOLUTION|>--- conflicted
+++ resolved
@@ -753,14 +753,9 @@
             .issue_url(BUGTRACKER_URL)
             .website(PROJECT_URL)
             .build();
-<<<<<<< HEAD
         about.add_link("Source Code", REPO_URL);
         about.add_link("Donate 💝", DONATIONS_URL);
-        about.present(self);
-=======
-        about.add_link("Donate 💝", "https://github.com/sponsors/ranfdev");
         about.present(Some(self));
->>>>>>> 7b996f7a
     }
 
     fn focus_next_tab(&self) {
